const builtin = @import("builtin");
const std = @import("std.zig");
const os = std.os;
const mem = std.mem;
const base64 = std.base64;
const crypto = std.crypto;
const Allocator = std.mem.Allocator;
const assert = std.debug.assert;
const math = std.math;

pub const path = @import("fs/path.zig");
pub const File = @import("fs/file.zig").File;

// TODO audit these APIs with respect to Dir and absolute paths

pub const symLink = os.symlink;
pub const symLinkZ = os.symlinkZ;
pub const symLinkC = @compileError("deprecated: renamed to symlinkZ");
pub const rename = os.rename;
pub const renameZ = os.renameZ;
pub const renameC = @compileError("deprecated: renamed to renameZ");
pub const renameW = os.renameW;
pub const realpath = os.realpath;
pub const realpathZ = os.realpathZ;
pub const realpathC = @compileError("deprecated: renamed to realpathZ");
pub const realpathW = os.realpathW;

pub const getAppDataDir = @import("fs/get_app_data_dir.zig").getAppDataDir;
pub const GetAppDataDirError = @import("fs/get_app_data_dir.zig").GetAppDataDirError;

pub const Watch = @import("fs/watch.zig").Watch;

/// This represents the maximum size of a UTF-8 encoded file path.
/// All file system operations which return a path are guaranteed to
/// fit into a UTF-8 encoded array of this length.
/// The byte count includes room for a null sentinel byte.
pub const MAX_PATH_BYTES = switch (builtin.os.tag) {
    .linux, .macosx, .ios, .freebsd, .netbsd, .dragonfly => os.PATH_MAX,
    // Each UTF-16LE character may be expanded to 3 UTF-8 bytes.
    // If it would require 4 UTF-8 bytes, then there would be a surrogate
    // pair in the UTF-16LE, and we (over)account 3 bytes for it that way.
    // +1 for the null byte at the end, which can be encoded in 1 byte.
    .windows => os.windows.PATH_MAX_WIDE * 3 + 1,
    else => @compileError("Unsupported OS"),
};

/// Base64, replacing the standard `+/` with `-_` so that it can be used in a file name on any filesystem.
pub const base64_encoder = base64.Base64Encoder.init(
    "ABCDEFGHIJKLMNOPQRSTUVWXYZabcdefghijklmnopqrstuvwxyz0123456789-_",
    base64.standard_pad_char,
);

/// Whether or not async file system syscalls need a dedicated thread because the operating
/// system does not support non-blocking I/O on the file system.
pub const need_async_thread = std.io.is_async and switch (builtin.os.tag) {
    .windows, .other => false,
    else => true,
};

/// TODO remove the allocator requirement from this API
pub fn atomicSymLink(allocator: *Allocator, existing_path: []const u8, new_path: []const u8) !void {
    if (symLink(existing_path, new_path)) {
        return;
    } else |err| switch (err) {
        error.PathAlreadyExists => {},
        else => return err, // TODO zig should know this set does not include PathAlreadyExists
    }

    const dirname = path.dirname(new_path) orelse ".";

    var rand_buf: [AtomicFile.RANDOM_BYTES]u8 = undefined;
    const tmp_path = try allocator.alloc(u8, dirname.len + 1 + base64.Base64Encoder.calcSize(rand_buf.len));
    defer allocator.free(tmp_path);
    mem.copy(u8, tmp_path[0..], dirname);
    tmp_path[dirname.len] = path.sep;
    while (true) {
        try crypto.randomBytes(rand_buf[0..]);
        base64_encoder.encode(tmp_path[dirname.len + 1 ..], &rand_buf);

        if (symLink(existing_path, tmp_path)) {
            return rename(tmp_path, new_path);
        } else |err| switch (err) {
            error.PathAlreadyExists => continue,
            else => return err, // TODO zig should know this set does not include PathAlreadyExists
        }
    }
}

pub const PrevStatus = enum {
    stale,
    fresh,
};

pub const CopyFileOptions = struct {
    /// When this is `null` the mode is copied from the source file.
    override_mode: ?File.Mode = null,
};

/// Same as `Dir.updateFile`, except asserts that both `source_path` and `dest_path`
/// are absolute. See `Dir.updateFile` for a function that operates on both
/// absolute and relative paths.
pub fn updateFileAbsolute(
    source_path: []const u8,
    dest_path: []const u8,
    args: CopyFileOptions,
) !PrevStatus {
    assert(path.isAbsolute(source_path));
    assert(path.isAbsolute(dest_path));
    const my_cwd = cwd();
    return Dir.updateFile(my_cwd, source_path, my_cwd, dest_path, args);
}

/// Same as `Dir.copyFile`, except asserts that both `source_path` and `dest_path`
/// are absolute. See `Dir.copyFile` for a function that operates on both
/// absolute and relative paths.
pub fn copyFileAbsolute(source_path: []const u8, dest_path: []const u8, args: CopyFileOptions) !void {
    assert(path.isAbsolute(source_path));
    assert(path.isAbsolute(dest_path));
    const my_cwd = cwd();
    return Dir.copyFile(my_cwd, source_path, my_cwd, dest_path, args);
}

/// TODO update this API to avoid a getrandom syscall for every operation.
pub const AtomicFile = struct {
    file: File,
    // TODO either replace this with rand_buf or use []u16 on Windows
    tmp_path_buf: [TMP_PATH_LEN:0]u8,
    dest_basename: []const u8,
    file_open: bool,
    file_exists: bool,
    close_dir_on_deinit: bool,
    dir: Dir,

    const InitError = File.OpenError;

    const RANDOM_BYTES = 12;
    const TMP_PATH_LEN = base64.Base64Encoder.calcSize(RANDOM_BYTES);

    /// Note that the `Dir.atomicFile` API may be more handy than this lower-level function.
    pub fn init(
        dest_basename: []const u8,
        mode: File.Mode,
        dir: Dir,
        close_dir_on_deinit: bool,
    ) InitError!AtomicFile {
        var rand_buf: [RANDOM_BYTES]u8 = undefined;
        var tmp_path_buf: [TMP_PATH_LEN:0]u8 = undefined;
        // TODO: should be able to use TMP_PATH_LEN here.
        tmp_path_buf[base64.Base64Encoder.calcSize(RANDOM_BYTES)] = 0;

        while (true) {
            try crypto.randomBytes(rand_buf[0..]);
            base64_encoder.encode(&tmp_path_buf, &rand_buf);

            const file = dir.createFileZ(
                &tmp_path_buf,
                .{ .mode = mode, .exclusive = true },
            ) catch |err| switch (err) {
                error.PathAlreadyExists => continue,
                else => |e| return e,
            };

            return AtomicFile{
                .file = file,
                .tmp_path_buf = tmp_path_buf,
                .dest_basename = dest_basename,
                .file_open = true,
                .file_exists = true,
                .close_dir_on_deinit = close_dir_on_deinit,
                .dir = dir,
            };
        }
    }

    /// always call deinit, even after successful finish()
    pub fn deinit(self: *AtomicFile) void {
        if (self.file_open) {
            self.file.close();
            self.file_open = false;
        }
        if (self.file_exists) {
            self.dir.deleteFileZ(&self.tmp_path_buf) catch {};
            self.file_exists = false;
        }
        if (self.close_dir_on_deinit) {
            self.dir.close();
        }
        self.* = undefined;
    }

    pub fn finish(self: *AtomicFile) !void {
        assert(self.file_exists);
        if (self.file_open) {
            self.file.close();
            self.file_open = false;
        }
        if (std.Target.current.os.tag == .windows) {
            const dest_path_w = try os.windows.sliceToPrefixedFileW(self.dest_basename);
            const tmp_path_w = try os.windows.cStrToPrefixedFileW(&self.tmp_path_buf);
            try os.renameatW(self.dir.fd, &tmp_path_w, self.dir.fd, &dest_path_w, os.windows.TRUE);
            self.file_exists = false;
        } else {
            const dest_path_c = try os.toPosixPath(self.dest_basename);
            try os.renameatZ(self.dir.fd, &self.tmp_path_buf, self.dir.fd, &dest_path_c);
            self.file_exists = false;
        }
    }
};

const default_new_dir_mode = 0o755;

/// Create a new directory, based on an absolute path.
/// Asserts that the path is absolute. See `Dir.makeDir` for a function that operates
/// on both absolute and relative paths.
pub fn makeDirAbsolute(absolute_path: []const u8) !void {
    assert(path.isAbsolute(absolute_path));
    return os.mkdir(absolute_path, default_new_dir_mode);
}

/// Same as `makeDirAbsolute` except the parameter is a null-terminated UTF8-encoded string.
pub fn makeDirAbsoluteZ(absolute_path_z: [*:0]const u8) !void {
    assert(path.isAbsoluteZ(absolute_path_z));
    return os.mkdirZ(absolute_path_z, default_new_dir_mode);
}

/// Same as `makeDirAbsolute` except the parameter is a null-terminated WTF-16 encoded string.
pub fn makeDirAbsoluteW(absolute_path_w: [*:0]const u16) !void {
    assert(path.isAbsoluteWindowsW(absolute_path_w));
    const handle = try os.windows.CreateDirectoryW(null, absolute_path_w, null);
    os.windows.CloseHandle(handle);
}

pub const deleteDir = @compileError("deprecated; use dir.deleteDir or deleteDirAbsolute");
pub const deleteDirC = @compileError("deprecated; use dir.deleteDirZ or deleteDirAbsoluteZ");
pub const deleteDirW = @compileError("deprecated; use dir.deleteDirW or deleteDirAbsoluteW");

/// Same as `Dir.deleteDir` except the path is absolute.
pub fn deleteDirAbsolute(dir_path: []const u8) !void {
    assert(path.isAbsolute(dir_path));
    return os.rmdir(dir_path);
}

/// Same as `deleteDirAbsolute` except the path parameter is null-terminated.
pub fn deleteDirAbsoluteZ(dir_path: [*:0]const u8) !void {
    assert(path.isAbsoluteZ(dir_path));
    return os.rmdirZ(dir_path);
}

/// Same as `deleteDirAbsolute` except the path parameter is WTF-16 and target OS is assumed Windows.
pub fn deleteDirAbsoluteW(dir_path: [*:0]const u16) !void {
    assert(path.isAbsoluteWindowsW(dir_path));
    return os.rmdirW(dir_path);
}

pub const Dir = struct {
    fd: os.fd_t,

    pub const Entry = struct {
        name: []const u8,
        kind: Kind,

        pub const Kind = enum {
            BlockDevice,
            CharacterDevice,
            Directory,
            NamedPipe,
            SymLink,
            File,
            UnixDomainSocket,
            Whiteout,
            Unknown,
        };
    };

    const IteratorError = error{AccessDenied} || os.UnexpectedError;

    pub const Iterator = switch (builtin.os.tag) {
        .macosx, .ios, .freebsd, .netbsd, .dragonfly => struct {
            dir: Dir,
            seek: i64,
            buf: [8192]u8, // TODO align(@alignOf(os.dirent)),
            index: usize,
            end_index: usize,

            const Self = @This();

            pub const Error = IteratorError;

            /// Memory such as file names referenced in this returned entry becomes invalid
            /// with subsequent calls to `next`, as well as when this `Dir` is deinitialized.
            pub fn next(self: *Self) Error!?Entry {
                switch (builtin.os.tag) {
                    .macosx, .ios => return self.nextDarwin(),
                    .freebsd, .netbsd, .dragonfly => return self.nextBsd(),
                    else => @compileError("unimplemented"),
                }
            }

            fn nextDarwin(self: *Self) !?Entry {
                start_over: while (true) {
                    if (self.index >= self.end_index) {
                        const rc = os.system.__getdirentries64(
                            self.dir.fd,
                            &self.buf,
                            self.buf.len,
                            &self.seek,
                        );
                        if (rc == 0) return null;
                        if (rc < 0) {
                            switch (os.errno(rc)) {
                                os.EBADF => unreachable, // Dir is invalid or was opened without iteration ability
                                os.EFAULT => unreachable,
                                os.ENOTDIR => unreachable,
                                os.EINVAL => unreachable,
                                else => |err| return os.unexpectedErrno(err),
                            }
                        }
                        self.index = 0;
                        self.end_index = @intCast(usize, rc);
                    }
                    const darwin_entry = @ptrCast(*align(1) os.dirent, &self.buf[self.index]);
                    const next_index = self.index + darwin_entry.reclen();
                    self.index = next_index;

                    const name = @ptrCast([*]u8, &darwin_entry.d_name)[0..darwin_entry.d_namlen];

                    if (mem.eql(u8, name, ".") or mem.eql(u8, name, "..")) {
                        continue :start_over;
                    }

                    const entry_kind = switch (darwin_entry.d_type) {
                        os.DT_BLK => Entry.Kind.BlockDevice,
                        os.DT_CHR => Entry.Kind.CharacterDevice,
                        os.DT_DIR => Entry.Kind.Directory,
                        os.DT_FIFO => Entry.Kind.NamedPipe,
                        os.DT_LNK => Entry.Kind.SymLink,
                        os.DT_REG => Entry.Kind.File,
                        os.DT_SOCK => Entry.Kind.UnixDomainSocket,
                        os.DT_WHT => Entry.Kind.Whiteout,
                        else => Entry.Kind.Unknown,
                    };
                    return Entry{
                        .name = name,
                        .kind = entry_kind,
                    };
                }
            }

            fn nextBsd(self: *Self) !?Entry {
                start_over: while (true) {
                    if (self.index >= self.end_index) {
                        const rc = if (builtin.os.tag == .netbsd)
                            os.system.__getdents30(self.dir.fd, &self.buf, self.buf.len)
                        else
                            os.system.getdents(self.dir.fd, &self.buf, self.buf.len);
                        switch (os.errno(rc)) {
                            0 => {},
                            os.EBADF => unreachable, // Dir is invalid or was opened without iteration ability
                            os.EFAULT => unreachable,
                            os.ENOTDIR => unreachable,
                            os.EINVAL => unreachable,
                            else => |err| return os.unexpectedErrno(err),
                        }
                        if (rc == 0) return null;
                        self.index = 0;
                        self.end_index = @intCast(usize, rc);
                    }
                    const freebsd_entry = @ptrCast(*align(1) os.dirent, &self.buf[self.index]);
                    const next_index = self.index + freebsd_entry.reclen();
                    self.index = next_index;

                    const name = @ptrCast([*]u8, &freebsd_entry.d_name)[0..freebsd_entry.d_namlen];

                    if (mem.eql(u8, name, ".") or mem.eql(u8, name, "..")) {
                        continue :start_over;
                    }

                    const entry_kind = switch (freebsd_entry.d_type) {
                        os.DT_BLK => Entry.Kind.BlockDevice,
                        os.DT_CHR => Entry.Kind.CharacterDevice,
                        os.DT_DIR => Entry.Kind.Directory,
                        os.DT_FIFO => Entry.Kind.NamedPipe,
                        os.DT_LNK => Entry.Kind.SymLink,
                        os.DT_REG => Entry.Kind.File,
                        os.DT_SOCK => Entry.Kind.UnixDomainSocket,
                        os.DT_WHT => Entry.Kind.Whiteout,
                        else => Entry.Kind.Unknown,
                    };
                    return Entry{
                        .name = name,
                        .kind = entry_kind,
                    };
                }
            }
        },
        .linux => struct {
            dir: Dir,
            buf: [8192]u8, // TODO align(@alignOf(os.dirent64)),
            index: usize,
            end_index: usize,

            const Self = @This();

            pub const Error = IteratorError;

            /// Memory such as file names referenced in this returned entry becomes invalid
            /// with subsequent calls to `next`, as well as when this `Dir` is deinitialized.
            pub fn next(self: *Self) Error!?Entry {
                start_over: while (true) {
                    if (self.index >= self.end_index) {
                        const rc = os.linux.getdents64(self.dir.fd, &self.buf, self.buf.len);
                        switch (os.linux.getErrno(rc)) {
                            0 => {},
                            os.EBADF => unreachable, // Dir is invalid or was opened without iteration ability
                            os.EFAULT => unreachable,
                            os.ENOTDIR => unreachable,
                            os.EINVAL => unreachable,
                            else => |err| return os.unexpectedErrno(err),
                        }
                        if (rc == 0) return null;
                        self.index = 0;
                        self.end_index = rc;
                    }
                    const linux_entry = @ptrCast(*align(1) os.dirent64, &self.buf[self.index]);
                    const next_index = self.index + linux_entry.reclen();
                    self.index = next_index;

                    const name = mem.spanZ(@ptrCast([*:0]u8, &linux_entry.d_name));

                    // skip . and .. entries
                    if (mem.eql(u8, name, ".") or mem.eql(u8, name, "..")) {
                        continue :start_over;
                    }

                    const entry_kind = switch (linux_entry.d_type) {
                        os.DT_BLK => Entry.Kind.BlockDevice,
                        os.DT_CHR => Entry.Kind.CharacterDevice,
                        os.DT_DIR => Entry.Kind.Directory,
                        os.DT_FIFO => Entry.Kind.NamedPipe,
                        os.DT_LNK => Entry.Kind.SymLink,
                        os.DT_REG => Entry.Kind.File,
                        os.DT_SOCK => Entry.Kind.UnixDomainSocket,
                        else => Entry.Kind.Unknown,
                    };
                    return Entry{
                        .name = name,
                        .kind = entry_kind,
                    };
                }
            }
        },
        .windows => struct {
            dir: Dir,
            buf: [8192]u8 align(@alignOf(os.windows.FILE_BOTH_DIR_INFORMATION)),
            index: usize,
            end_index: usize,
            first: bool,
            name_data: [256]u8,

            const Self = @This();

            pub const Error = IteratorError;

            pub fn next(self: *Self) Error!?Entry {
                start_over: while (true) {
                    const w = os.windows;
                    if (self.index >= self.end_index) {
                        var io: w.IO_STATUS_BLOCK = undefined;
                        const rc = w.ntdll.NtQueryDirectoryFile(
                            self.dir.fd,
                            null,
                            null,
                            null,
                            &io,
                            &self.buf,
                            self.buf.len,
                            .FileBothDirectoryInformation,
                            w.FALSE,
                            null,
                            if (self.first) @as(w.BOOLEAN, w.TRUE) else @as(w.BOOLEAN, w.FALSE),
                        );
                        self.first = false;
                        if (io.Information == 0) return null;
                        self.index = 0;
                        self.end_index = io.Information;
                        switch (rc) {
                            .SUCCESS => {},
                            .ACCESS_DENIED => return error.AccessDenied, // Double-check that the Dir was opened with iteration ability

                            else => return w.unexpectedStatus(rc),
                        }
                    }

                    const aligned_ptr = @alignCast(@alignOf(w.FILE_BOTH_DIR_INFORMATION), &self.buf[self.index]);
                    const dir_info = @ptrCast(*w.FILE_BOTH_DIR_INFORMATION, aligned_ptr);
                    if (dir_info.NextEntryOffset != 0) {
                        self.index += dir_info.NextEntryOffset;
                    } else {
                        self.index = self.buf.len;
                    }

                    const name_utf16le = @ptrCast([*]u16, &dir_info.FileName)[0 .. dir_info.FileNameLength / 2];

                    if (mem.eql(u16, name_utf16le, &[_]u16{'.'}) or mem.eql(u16, name_utf16le, &[_]u16{ '.', '.' }))
                        continue;
                    // Trust that Windows gives us valid UTF-16LE
                    const name_utf8_len = std.unicode.utf16leToUtf8(self.name_data[0..], name_utf16le) catch unreachable;
                    const name_utf8 = self.name_data[0..name_utf8_len];
                    const kind = blk: {
                        const attrs = dir_info.FileAttributes;
                        if (attrs & w.FILE_ATTRIBUTE_DIRECTORY != 0) break :blk Entry.Kind.Directory;
                        if (attrs & w.FILE_ATTRIBUTE_REPARSE_POINT != 0) break :blk Entry.Kind.SymLink;
                        break :blk Entry.Kind.File;
                    };
                    return Entry{
                        .name = name_utf8,
                        .kind = kind,
                    };
                }
            }
        },
        else => @compileError("unimplemented"),
    };

    pub fn iterate(self: Dir) Iterator {
        switch (builtin.os.tag) {
            .macosx, .ios, .freebsd, .netbsd, .dragonfly => return Iterator{
                .dir = self,
                .seek = 0,
                .index = 0,
                .end_index = 0,
                .buf = undefined,
            },
            .linux => return Iterator{
                .dir = self,
                .index = 0,
                .end_index = 0,
                .buf = undefined,
            },
            .windows => return Iterator{
                .dir = self,
                .index = 0,
                .end_index = 0,
                .first = true,
                .buf = undefined,
                .name_data = undefined,
            },
            else => @compileError("unimplemented"),
        }
    }

    pub const OpenError = error{
        FileNotFound,
        NotDir,
        AccessDenied,
        SymLinkLoop,
        ProcessFdQuotaExceeded,
        NameTooLong,
        SystemFdQuotaExceeded,
        NoDevice,
        SystemResources,
        InvalidUtf8,
        BadPathName,
        DeviceBusy,
    } || os.UnexpectedError;

    pub fn close(self: *Dir) void {
        if (need_async_thread) {
            std.event.Loop.instance.?.close(self.fd);
        } else {
            os.close(self.fd);
        }
        self.* = undefined;
    }

    /// Opens a file for reading or writing, without attempting to create a new file.
    /// To create a new file, see `createFile`.
    /// Call `File.close` to release the resource.
    /// Asserts that the path parameter has no null bytes.
    pub fn openFile(self: Dir, sub_path: []const u8, flags: File.OpenFlags) File.OpenError!File {
        if (builtin.os.tag == .windows) {
            const path_w = try os.windows.sliceToPrefixedFileW(sub_path);
            return self.openFileW(&path_w, flags);
        }
        const path_c = try os.toPosixPath(sub_path);
        return self.openFileZ(&path_c, flags);
    }

    pub const openFileC = @compileError("deprecated: renamed to openFileZ");

    /// Same as `openFile` but the path parameter is null-terminated.
    pub fn openFileZ(self: Dir, sub_path: [*:0]const u8, flags: File.OpenFlags) File.OpenError!File {
        if (builtin.os.tag == .windows) {
            const path_w = try os.windows.cStrToPrefixedFileW(sub_path);
            return self.openFileW(&path_w, flags);
        }

        // Use the O_ locking flags if the os supports them
        // (Or if it's darwin, as darwin's `open` doesn't support the O_SYNC flag)
        const has_flock_open_flags = @hasDecl(os, "O_EXLOCK") and !builtin.os.tag.isDarwin();
        const nonblocking_lock_flag = if (has_flock_open_flags and flags.lock_nonblocking) (os.O_NONBLOCK | os.O_SYNC) else @as(u32, 0);
        const lock_flag: u32 = if (has_flock_open_flags) switch (flags.lock) {
            .None => @as(u32, 0),
            .Shared => os.O_SHLOCK | nonblocking_lock_flag,
            .Exclusive => os.O_EXLOCK | nonblocking_lock_flag,
        } else 0;

        const O_LARGEFILE = if (@hasDecl(os, "O_LARGEFILE")) os.O_LARGEFILE else 0;
        const os_flags = lock_flag | O_LARGEFILE | os.O_CLOEXEC | if (flags.write and flags.read)
            @as(u32, os.O_RDWR)
        else if (flags.write)
            @as(u32, os.O_WRONLY)
        else
            @as(u32, os.O_RDONLY);
        const fd = if (need_async_thread and !flags.always_blocking)
            try std.event.Loop.instance.?.openatZ(self.fd, sub_path, os_flags, 0)
        else
            try os.openatZ(self.fd, sub_path, os_flags, 0);

        if (!has_flock_open_flags and flags.lock != .None) {
            // TODO: integrate async I/O
            const lock_nonblocking = if (flags.lock_nonblocking) os.LOCK_NB else @as(i32, 0);
            try os.flock(fd, switch (flags.lock) {
                .None => unreachable,
                .Shared => os.LOCK_SH | lock_nonblocking,
                .Exclusive => os.LOCK_EX | lock_nonblocking,
            });
        }

        return File{
            .handle = fd,
            .io_mode = .blocking,
            .async_block_allowed = if (flags.always_blocking)
                File.async_block_allowed_yes
            else
                File.async_block_allowed_no,
        };
    }

    /// Same as `openFile` but Windows-only and the path parameter is
    /// [WTF-16](https://simonsapin.github.io/wtf-8/#potentially-ill-formed-utf-16) encoded.
    pub fn openFileW(self: Dir, sub_path_w: [*:0]const u16, flags: File.OpenFlags) File.OpenError!File {
        const w = os.windows;
        const access_mask = w.SYNCHRONIZE |
            (if (flags.read) @as(u32, w.GENERIC_READ) else 0) |
            (if (flags.write) @as(u32, w.GENERIC_WRITE) else 0);
<<<<<<< HEAD

        const share_access = switch (flags.lock) {
            .None => @as(?w.ULONG, null),
            .Shared => w.FILE_SHARE_READ | w.FILE_SHARE_DELETE,
            .Exclusive => w.FILE_SHARE_DELETE,
        };

        return @as(File, .{
            .handle = try os.windows.OpenFileW(self.fd, sub_path_w, null, access_mask, share_access, flags.lock_nonblocking, w.FILE_OPEN),
=======
        const enable_async_io = std.io.is_async and !flags.always_blocking;
        return @as(File, .{
            .handle = try os.windows.OpenFileW(self.fd, sub_path_w, null, access_mask, w.FILE_OPEN, enable_async_io),
>>>>>>> 67e51311
            .io_mode = .blocking,
            .async_block_allowed = if (flags.always_blocking)
                File.async_block_allowed_yes
            else
                File.async_block_allowed_no,
        });
    }

    /// Creates, opens, or overwrites a file with write access.
    /// Call `File.close` on the result when done.
    /// Asserts that the path parameter has no null bytes.
    pub fn createFile(self: Dir, sub_path: []const u8, flags: File.CreateFlags) File.OpenError!File {
        if (builtin.os.tag == .windows) {
            const path_w = try os.windows.sliceToPrefixedFileW(sub_path);
            return self.createFileW(&path_w, flags);
        }
        const path_c = try os.toPosixPath(sub_path);
        return self.createFileZ(&path_c, flags);
    }

    pub const createFileC = @compileError("deprecated: renamed to createFileZ");

    /// Same as `createFile` but the path parameter is null-terminated.
    pub fn createFileZ(self: Dir, sub_path_c: [*:0]const u8, flags: File.CreateFlags) File.OpenError!File {
        if (builtin.os.tag == .windows) {
            const path_w = try os.windows.cStrToPrefixedFileW(sub_path_c);
            return self.createFileW(&path_w, flags);
        }

        // Use the O_ locking flags if the os supports them
        // (Or if it's darwin, as darwin's `open` doesn't support the O_SYNC flag)
        const has_flock_open_flags = @hasDecl(os, "O_EXLOCK") and !builtin.os.tag.isDarwin();
        const nonblocking_lock_flag = if (has_flock_open_flags and flags.lock_nonblocking) (os.O_NONBLOCK | os.O_SYNC) else @as(u32, 0);
        const lock_flag: u32 = if (has_flock_open_flags) switch (flags.lock) {
            .None => @as(u32, 0),
            .Shared => os.O_SHLOCK,
            .Exclusive => os.O_EXLOCK,
        } else 0;

        const O_LARGEFILE = if (@hasDecl(os, "O_LARGEFILE")) os.O_LARGEFILE else 0;
        const os_flags = lock_flag | O_LARGEFILE | os.O_CREAT | os.O_CLOEXEC |
            (if (flags.truncate) @as(u32, os.O_TRUNC) else 0) |
            (if (flags.read) @as(u32, os.O_RDWR) else os.O_WRONLY) |
            (if (flags.exclusive) @as(u32, os.O_EXCL) else 0);
        const fd = if (need_async_thread)
            try std.event.Loop.instance.?.openatZ(self.fd, sub_path_c, os_flags, flags.mode)
        else
            try os.openatZ(self.fd, sub_path_c, os_flags, flags.mode);

        if (!has_flock_open_flags and flags.lock != .None) {
            // TODO: integrate async I/O
            const lock_nonblocking = if (flags.lock_nonblocking) os.LOCK_NB else @as(i32, 0);
            try os.flock(fd, switch (flags.lock) {
                .None => unreachable,
                .Shared => os.LOCK_SH | lock_nonblocking,
                .Exclusive => os.LOCK_EX | lock_nonblocking,
            });
        }

        return File{ .handle = fd, .io_mode = .blocking };
    }

    /// Same as `createFile` but Windows-only and the path parameter is
    /// [WTF-16](https://simonsapin.github.io/wtf-8/#potentially-ill-formed-utf-16) encoded.
    pub fn createFileW(self: Dir, sub_path_w: [*:0]const u16, flags: File.CreateFlags) File.OpenError!File {
        const w = os.windows;
        const access_mask = w.SYNCHRONIZE | w.GENERIC_WRITE |
            (if (flags.read) @as(u32, w.GENERIC_READ) else 0);
        const creation = if (flags.exclusive)
            @as(u32, w.FILE_CREATE)
        else if (flags.truncate)
            @as(u32, w.FILE_OVERWRITE_IF)
        else
            @as(u32, w.FILE_OPEN_IF);

        const share_access = switch (flags.lock) {
            .None => @as(?w.ULONG, null),
            .Shared => w.FILE_SHARE_READ | w.FILE_SHARE_DELETE,
            .Exclusive => w.FILE_SHARE_DELETE,
        };

        return @as(File, .{
<<<<<<< HEAD
            .handle = try os.windows.OpenFileW(self.fd, sub_path_w, null, access_mask, share_access, flags.lock_nonblocking, creation),
=======
            .handle = try os.windows.OpenFileW(self.fd, sub_path_w, null, access_mask, creation, std.io.is_async),
>>>>>>> 67e51311
            .io_mode = .blocking,
        });
    }

    pub const openRead = @compileError("deprecated in favor of openFile");
    pub const openReadC = @compileError("deprecated in favor of openFileZ");
    pub const openReadW = @compileError("deprecated in favor of openFileW");

    pub fn makeDir(self: Dir, sub_path: []const u8) !void {
        try os.mkdirat(self.fd, sub_path, default_new_dir_mode);
    }

    pub fn makeDirZ(self: Dir, sub_path: [*:0]const u8) !void {
        try os.mkdiratZ(self.fd, sub_path, default_new_dir_mode);
    }

    pub fn makeDirW(self: Dir, sub_path: [*:0]const u16) !void {
        const handle = try os.windows.CreateDirectoryW(self.fd, sub_path, null);
        os.windows.CloseHandle(handle);
    }

    /// Calls makeDir recursively to make an entire path. Returns success if the path
    /// already exists and is a directory.
    /// This function is not atomic, and if it returns an error, the file system may
    /// have been modified regardless.
    pub fn makePath(self: Dir, sub_path: []const u8) !void {
        var end_index: usize = sub_path.len;
        while (true) {
            self.makeDir(sub_path[0..end_index]) catch |err| switch (err) {
                error.PathAlreadyExists => {
                    // TODO stat the file and return an error if it's not a directory
                    // this is important because otherwise a dangling symlink
                    // could cause an infinite loop
                    if (end_index == sub_path.len) return;
                },
                error.FileNotFound => {
                    if (end_index == 0) return err;
                    // march end_index backward until next path component
                    while (true) {
                        end_index -= 1;
                        if (path.isSep(sub_path[end_index])) break;
                    }
                    continue;
                },
                else => return err,
            };
            if (end_index == sub_path.len) return;
            // march end_index forward until next path component
            while (true) {
                end_index += 1;
                if (end_index == sub_path.len or path.isSep(sub_path[end_index])) break;
            }
        }
    }

    /// Changes the current working directory to the open directory handle.
    /// This modifies global state and can have surprising effects in multi-
    /// threaded applications. Most applications and especially libraries should
    /// not call this function as a general rule, however it can have use cases
    /// in, for example, implementing a shell, or child process execution.
    /// Not all targets support this. For example, WASI does not have the concept
    /// of a current working directory.
    pub fn setAsCwd(self: Dir) !void {
        try os.fchdir(self.fd);
    }

    pub const OpenDirOptions = struct {
        /// `true` means the opened directory can be used as the `Dir` parameter
        /// for functions which operate based on an open directory handle. When `false`,
        /// such operations are Illegal Behavior.
        access_sub_paths: bool = true,

        /// `true` means the opened directory can be scanned for the files and sub-directories
        /// of the result. It means the `iterate` function can be called.
        iterate: bool = false,
    };

    /// Opens a directory at the given path. The directory is a system resource that remains
    /// open until `close` is called on the result.
    ///
    /// Asserts that the path parameter has no null bytes.
    pub fn openDir(self: Dir, sub_path: []const u8, args: OpenDirOptions) OpenError!Dir {
        if (builtin.os.tag == .windows) {
            const sub_path_w = try os.windows.sliceToPrefixedFileW(sub_path);
            return self.openDirW(&sub_path_w, args);
        } else {
            const sub_path_c = try os.toPosixPath(sub_path);
            return self.openDirZ(&sub_path_c, args);
        }
    }

    pub const openDirC = @compileError("deprecated: renamed to openDirZ");

    /// Same as `openDir` except the parameter is null-terminated.
    pub fn openDirZ(self: Dir, sub_path_c: [*:0]const u8, args: OpenDirOptions) OpenError!Dir {
        if (builtin.os.tag == .windows) {
            const sub_path_w = try os.windows.cStrToPrefixedFileW(sub_path_c);
            return self.openDirW(&sub_path_w, args);
        } else if (!args.iterate) {
            const O_PATH = if (@hasDecl(os, "O_PATH")) os.O_PATH else 0;
            return self.openDirFlagsZ(sub_path_c, os.O_DIRECTORY | os.O_RDONLY | os.O_CLOEXEC | O_PATH);
        } else {
            return self.openDirFlagsZ(sub_path_c, os.O_DIRECTORY | os.O_RDONLY | os.O_CLOEXEC);
        }
    }

    /// Same as `openDir` except the path parameter is WTF-16 encoded, NT-prefixed.
    /// This function asserts the target OS is Windows.
    pub fn openDirW(self: Dir, sub_path_w: [*:0]const u16, args: OpenDirOptions) OpenError!Dir {
        const w = os.windows;
        // TODO remove some of these flags if args.access_sub_paths is false
        const base_flags = w.STANDARD_RIGHTS_READ | w.FILE_READ_ATTRIBUTES | w.FILE_READ_EA |
            w.SYNCHRONIZE | w.FILE_TRAVERSE;
        const flags: u32 = if (args.iterate) base_flags | w.FILE_LIST_DIRECTORY else base_flags;
        return self.openDirAccessMaskW(sub_path_w, flags);
    }

    /// `flags` must contain `os.O_DIRECTORY`.
    fn openDirFlagsZ(self: Dir, sub_path_c: [*:0]const u8, flags: u32) OpenError!Dir {
        const result = if (need_async_thread)
            std.event.Loop.instance.?.openatZ(self.fd, sub_path_c, flags, 0)
        else
            os.openatZ(self.fd, sub_path_c, flags, 0);
        const fd = result catch |err| switch (err) {
            error.FileTooBig => unreachable, // can't happen for directories
            error.IsDir => unreachable, // we're providing O_DIRECTORY
            error.NoSpaceLeft => unreachable, // not providing O_CREAT
            error.PathAlreadyExists => unreachable, // not providing O_CREAT
            error.FileLocksNotSupported => unreachable, // locking folders is not supported
            else => |e| return e,
        };
        return Dir{ .fd = fd };
    }

    fn openDirAccessMaskW(self: Dir, sub_path_w: [*:0]const u16, access_mask: u32) OpenError!Dir {
        const w = os.windows;

        var result = Dir{
            .fd = undefined,
        };

        const path_len_bytes = @intCast(u16, mem.lenZ(sub_path_w) * 2);
        var nt_name = w.UNICODE_STRING{
            .Length = path_len_bytes,
            .MaximumLength = path_len_bytes,
            .Buffer = @intToPtr([*]u16, @ptrToInt(sub_path_w)),
        };
        var attr = w.OBJECT_ATTRIBUTES{
            .Length = @sizeOf(w.OBJECT_ATTRIBUTES),
            .RootDirectory = if (path.isAbsoluteWindowsW(sub_path_w)) null else self.fd,
            .Attributes = 0, // Note we do not use OBJ_CASE_INSENSITIVE here.
            .ObjectName = &nt_name,
            .SecurityDescriptor = null,
            .SecurityQualityOfService = null,
        };
        if (sub_path_w[0] == '.' and sub_path_w[1] == 0) {
            // Windows does not recognize this, but it does work with empty string.
            nt_name.Length = 0;
        }
        if (sub_path_w[0] == '.' and sub_path_w[1] == '.' and sub_path_w[2] == 0) {
            // If you're looking to contribute to zig and fix this, see here for an example of how to
            // implement this: https://git.midipix.org/ntapi/tree/src/fs/ntapi_tt_open_physical_parent_directory.c
            @panic("TODO opening '..' with a relative directory handle is not yet implemented on Windows");
        }
        var io: w.IO_STATUS_BLOCK = undefined;
        const rc = w.ntdll.NtCreateFile(
            &result.fd,
            access_mask,
            &attr,
            &io,
            null,
            0,
            w.FILE_SHARE_READ | w.FILE_SHARE_WRITE,
            w.FILE_OPEN,
            w.FILE_DIRECTORY_FILE | w.FILE_SYNCHRONOUS_IO_NONALERT | w.FILE_OPEN_FOR_BACKUP_INTENT,
            null,
            0,
        );
        switch (rc) {
            .SUCCESS => return result,
            .OBJECT_NAME_INVALID => unreachable,
            .OBJECT_NAME_NOT_FOUND => return error.FileNotFound,
            .OBJECT_PATH_NOT_FOUND => return error.FileNotFound,
            .INVALID_PARAMETER => unreachable,
            else => return w.unexpectedStatus(rc),
        }
    }

    pub const DeleteFileError = os.UnlinkError;

    /// Delete a file name and possibly the file it refers to, based on an open directory handle.
    /// Asserts that the path parameter has no null bytes.
    pub fn deleteFile(self: Dir, sub_path: []const u8) DeleteFileError!void {
        os.unlinkat(self.fd, sub_path, 0) catch |err| switch (err) {
            error.DirNotEmpty => unreachable, // not passing AT_REMOVEDIR
            else => |e| return e,
        };
    }

    pub const deleteFileC = @compileError("deprecated: renamed to deleteFileZ");

    /// Same as `deleteFile` except the parameter is null-terminated.
    pub fn deleteFileZ(self: Dir, sub_path_c: [*:0]const u8) DeleteFileError!void {
        os.unlinkatZ(self.fd, sub_path_c, 0) catch |err| switch (err) {
            error.DirNotEmpty => unreachable, // not passing AT_REMOVEDIR
            else => |e| return e,
        };
    }

    /// Same as `deleteFile` except the parameter is WTF-16 encoded.
    pub fn deleteFileW(self: Dir, sub_path_w: [*:0]const u16) DeleteFileError!void {
        os.unlinkatW(self.fd, sub_path_w, 0) catch |err| switch (err) {
            error.DirNotEmpty => unreachable, // not passing AT_REMOVEDIR
            else => |e| return e,
        };
    }

    pub const DeleteDirError = error{
        DirNotEmpty,
        FileNotFound,
        AccessDenied,
        FileBusy,
        FileSystem,
        SymLinkLoop,
        NameTooLong,
        NotDir,
        SystemResources,
        ReadOnlyFileSystem,
        InvalidUtf8,
        BadPathName,
        Unexpected,
    };

    /// Returns `error.DirNotEmpty` if the directory is not empty.
    /// To delete a directory recursively, see `deleteTree`.
    /// Asserts that the path parameter has no null bytes.
    pub fn deleteDir(self: Dir, sub_path: []const u8) DeleteDirError!void {
        if (builtin.os.tag == .windows) {
            const sub_path_w = try os.windows.sliceToPrefixedFileW(sub_path);
            return self.deleteDirW(&sub_path_w);
        }
        const sub_path_c = try os.toPosixPath(sub_path);
        return self.deleteDirZ(&sub_path_c);
    }

    /// Same as `deleteDir` except the parameter is null-terminated.
    pub fn deleteDirZ(self: Dir, sub_path_c: [*:0]const u8) DeleteDirError!void {
        os.unlinkatZ(self.fd, sub_path_c, os.AT_REMOVEDIR) catch |err| switch (err) {
            error.IsDir => unreachable, // not possible since we pass AT_REMOVEDIR
            else => |e| return e,
        };
    }

    /// Same as `deleteDir` except the parameter is UTF16LE, NT prefixed.
    /// This function is Windows-only.
    pub fn deleteDirW(self: Dir, sub_path_w: [*:0]const u16) DeleteDirError!void {
        os.unlinkatW(self.fd, sub_path_w, os.AT_REMOVEDIR) catch |err| switch (err) {
            error.IsDir => unreachable, // not possible since we pass AT_REMOVEDIR
            else => |e| return e,
        };
    }

    /// Read value of a symbolic link.
    /// The return value is a slice of `buffer`, from index `0`.
    /// Asserts that the path parameter has no null bytes.
    pub fn readLink(self: Dir, sub_path: []const u8, buffer: *[MAX_PATH_BYTES]u8) ![]u8 {
        const sub_path_c = try os.toPosixPath(sub_path);
        return self.readLinkZ(&sub_path_c, buffer);
    }

    pub const readLinkC = @compileError("deprecated: renamed to readLinkZ");

    /// Same as `readLink`, except the `pathname` parameter is null-terminated.
    pub fn readLinkZ(self: Dir, sub_path_c: [*:0]const u8, buffer: *[MAX_PATH_BYTES]u8) ![]u8 {
        return os.readlinkatZ(self.fd, sub_path_c, buffer);
    }

    /// On success, caller owns returned buffer.
    /// If the file is larger than `max_bytes`, returns `error.FileTooBig`.
    pub fn readFileAlloc(self: Dir, allocator: *mem.Allocator, file_path: []const u8, max_bytes: usize) ![]u8 {
        return self.readFileAllocOptions(allocator, file_path, max_bytes, @alignOf(u8), null);
    }

    /// On success, caller owns returned buffer.
    /// If the file is larger than `max_bytes`, returns `error.FileTooBig`.
    /// Allows specifying alignment and a sentinel value.
    pub fn readFileAllocOptions(
        self: Dir,
        allocator: *mem.Allocator,
        file_path: []const u8,
        max_bytes: usize,
        comptime alignment: u29,
        comptime optional_sentinel: ?u8,
    ) !(if (optional_sentinel) |s| [:s]align(alignment) u8 else []align(alignment) u8) {
        var file = try self.openFile(file_path, .{});
        defer file.close();

        const size = math.cast(usize, try file.getEndPos()) catch math.maxInt(usize);
        if (size > max_bytes) return error.FileTooBig;

        const buf = try allocator.allocWithOptions(u8, size, alignment, optional_sentinel);
        errdefer allocator.free(buf);

        try file.inStream().readNoEof(buf);
        return buf;
    }

    pub const DeleteTreeError = error{
        AccessDenied,
        FileTooBig,
        SymLinkLoop,
        ProcessFdQuotaExceeded,
        NameTooLong,
        SystemFdQuotaExceeded,
        NoDevice,
        SystemResources,
        ReadOnlyFileSystem,
        FileSystem,
        FileBusy,
        DeviceBusy,

        /// One of the path components was not a directory.
        /// This error is unreachable if `sub_path` does not contain a path separator.
        NotDir,

        /// On Windows, file paths must be valid Unicode.
        InvalidUtf8,

        /// On Windows, file paths cannot contain these characters:
        /// '/', '*', '?', '"', '<', '>', '|'
        BadPathName,
    } || os.UnexpectedError;

    /// Whether `full_path` describes a symlink, file, or directory, this function
    /// removes it. If it cannot be removed because it is a non-empty directory,
    /// this function recursively removes its entries and then tries again.
    /// This operation is not atomic on most file systems.
    pub fn deleteTree(self: Dir, sub_path: []const u8) DeleteTreeError!void {
        start_over: while (true) {
            var got_access_denied = false;
            // First, try deleting the item as a file. This way we don't follow sym links.
            if (self.deleteFile(sub_path)) {
                return;
            } else |err| switch (err) {
                error.FileNotFound => return,
                error.IsDir => {},
                error.AccessDenied => got_access_denied = true,

                error.InvalidUtf8,
                error.SymLinkLoop,
                error.NameTooLong,
                error.SystemResources,
                error.ReadOnlyFileSystem,
                error.NotDir,
                error.FileSystem,
                error.FileBusy,
                error.BadPathName,
                error.Unexpected,
                => |e| return e,
            }
            var dir = self.openDir(sub_path, .{ .iterate = true }) catch |err| switch (err) {
                error.NotDir => {
                    if (got_access_denied) {
                        return error.AccessDenied;
                    }
                    continue :start_over;
                },
                error.FileNotFound => {
                    // That's fine, we were trying to remove this directory anyway.
                    continue :start_over;
                },

                error.AccessDenied,
                error.SymLinkLoop,
                error.ProcessFdQuotaExceeded,
                error.NameTooLong,
                error.SystemFdQuotaExceeded,
                error.NoDevice,
                error.SystemResources,
                error.Unexpected,
                error.InvalidUtf8,
                error.BadPathName,
                error.DeviceBusy,
                => |e| return e,
            };
            var cleanup_dir_parent: ?Dir = null;
            defer if (cleanup_dir_parent) |*d| d.close();

            var cleanup_dir = true;
            defer if (cleanup_dir) dir.close();

            var dir_name_buf: [MAX_PATH_BYTES]u8 = undefined;
            var dir_name: []const u8 = sub_path;

            // Here we must avoid recursion, in order to provide O(1) memory guarantee of this function.
            // Go through each entry and if it is not a directory, delete it. If it is a directory,
            // open it, and close the original directory. Repeat. Then start the entire operation over.

            scan_dir: while (true) {
                var dir_it = dir.iterate();
                while (try dir_it.next()) |entry| {
                    if (dir.deleteFile(entry.name)) {
                        continue;
                    } else |err| switch (err) {
                        error.FileNotFound => continue,

                        // Impossible because we do not pass any path separators.
                        error.NotDir => unreachable,

                        error.IsDir => {},
                        error.AccessDenied => got_access_denied = true,

                        error.InvalidUtf8,
                        error.SymLinkLoop,
                        error.NameTooLong,
                        error.SystemResources,
                        error.ReadOnlyFileSystem,
                        error.FileSystem,
                        error.FileBusy,
                        error.BadPathName,
                        error.Unexpected,
                        => |e| return e,
                    }

                    const new_dir = dir.openDir(entry.name, .{ .iterate = true }) catch |err| switch (err) {
                        error.NotDir => {
                            if (got_access_denied) {
                                return error.AccessDenied;
                            }
                            continue :scan_dir;
                        },
                        error.FileNotFound => {
                            // That's fine, we were trying to remove this directory anyway.
                            continue :scan_dir;
                        },

                        error.AccessDenied,
                        error.SymLinkLoop,
                        error.ProcessFdQuotaExceeded,
                        error.NameTooLong,
                        error.SystemFdQuotaExceeded,
                        error.NoDevice,
                        error.SystemResources,
                        error.Unexpected,
                        error.InvalidUtf8,
                        error.BadPathName,
                        error.DeviceBusy,
                        => |e| return e,
                    };
                    if (cleanup_dir_parent) |*d| d.close();
                    cleanup_dir_parent = dir;
                    dir = new_dir;
                    mem.copy(u8, &dir_name_buf, entry.name);
                    dir_name = dir_name_buf[0..entry.name.len];
                    continue :scan_dir;
                }
                // Reached the end of the directory entries, which means we successfully deleted all of them.
                // Now to remove the directory itself.
                dir.close();
                cleanup_dir = false;

                if (cleanup_dir_parent) |d| {
                    d.deleteDir(dir_name) catch |err| switch (err) {
                        // These two things can happen due to file system race conditions.
                        error.FileNotFound, error.DirNotEmpty => continue :start_over,
                        else => |e| return e,
                    };
                    continue :start_over;
                } else {
                    self.deleteDir(sub_path) catch |err| switch (err) {
                        error.FileNotFound => return,
                        error.DirNotEmpty => continue :start_over,
                        else => |e| return e,
                    };
                    return;
                }
            }
        }
    }

    /// Writes content to the file system, creating a new file if it does not exist, truncating
    /// if it already exists.
    pub fn writeFile(self: Dir, sub_path: []const u8, data: []const u8) !void {
        var file = try self.createFile(sub_path, .{});
        defer file.close();
        try file.writeAll(data);
    }

    pub const AccessError = os.AccessError;

    /// Test accessing `path`.
    /// `path` is UTF8-encoded.
    /// Be careful of Time-Of-Check-Time-Of-Use race conditions when using this function.
    /// For example, instead of testing if a file exists and then opening it, just
    /// open it and handle the error for file not found.
    pub fn access(self: Dir, sub_path: []const u8, flags: File.OpenFlags) AccessError!void {
        if (builtin.os.tag == .windows) {
            const sub_path_w = try os.windows.sliceToPrefixedFileW(sub_path);
            return self.accessW(&sub_path_w, flags);
        }
        const path_c = try os.toPosixPath(sub_path);
        return self.accessZ(&path_c, flags);
    }

    /// Same as `access` except the path parameter is null-terminated.
    pub fn accessZ(self: Dir, sub_path: [*:0]const u8, flags: File.OpenFlags) AccessError!void {
        if (builtin.os.tag == .windows) {
            const sub_path_w = try os.windows.cStrToPrefixedFileW(sub_path);
            return self.accessW(&sub_path_w, flags);
        }
        const os_mode = if (flags.write and flags.read)
            @as(u32, os.R_OK | os.W_OK)
        else if (flags.write)
            @as(u32, os.W_OK)
        else
            @as(u32, os.F_OK);
        const result = if (need_async_thread)
            std.event.Loop.instance.?.faccessatZ(self.fd, sub_path, os_mode, 0)
        else
            os.faccessatZ(self.fd, sub_path, os_mode, 0);
        return result;
    }

    /// Same as `access` except asserts the target OS is Windows and the path parameter is
    /// * WTF-16 encoded
    /// * null-terminated
    /// * NtDll prefixed
    /// TODO currently this ignores `flags`.
    pub fn accessW(self: Dir, sub_path_w: [*:0]const u16, flags: File.OpenFlags) AccessError!void {
        return os.faccessatW(self.fd, sub_path_w, 0, 0);
    }

    /// Check the file size, mtime, and mode of `source_path` and `dest_path`. If they are equal, does nothing.
    /// Otherwise, atomically copies `source_path` to `dest_path`. The destination file gains the mtime,
    /// atime, and mode of the source file so that the next call to `updateFile` will not need a copy.
    /// Returns the previous status of the file before updating.
    /// If any of the directories do not exist for dest_path, they are created.
    pub fn updateFile(
        source_dir: Dir,
        source_path: []const u8,
        dest_dir: Dir,
        dest_path: []const u8,
        options: CopyFileOptions,
    ) !PrevStatus {
        var src_file = try source_dir.openFile(source_path, .{});
        defer src_file.close();

        const src_stat = try src_file.stat();
        const actual_mode = options.override_mode orelse src_stat.mode;
        check_dest_stat: {
            const dest_stat = blk: {
                var dest_file = dest_dir.openFile(dest_path, .{}) catch |err| switch (err) {
                    error.FileNotFound => break :check_dest_stat,
                    else => |e| return e,
                };
                defer dest_file.close();

                break :blk try dest_file.stat();
            };

            if (src_stat.size == dest_stat.size and
                src_stat.mtime == dest_stat.mtime and
                actual_mode == dest_stat.mode)
            {
                return PrevStatus.fresh;
            }
        }

        if (path.dirname(dest_path)) |dirname| {
            try dest_dir.makePath(dirname);
        }

        var atomic_file = try dest_dir.atomicFile(dest_path, .{ .mode = actual_mode });
        defer atomic_file.deinit();

        try atomic_file.file.writeFileAll(src_file, .{ .in_len = src_stat.size });
        try atomic_file.file.updateTimes(src_stat.atime, src_stat.mtime);
        try atomic_file.finish();
        return PrevStatus.stale;
    }

    /// Guaranteed to be atomic.
    /// On Linux, until https://patchwork.kernel.org/patch/9636735/ is merged and readily available,
    /// there is a possibility of power loss or application termination leaving temporary files present
    /// in the same directory as dest_path.
    pub fn copyFile(
        source_dir: Dir,
        source_path: []const u8,
        dest_dir: Dir,
        dest_path: []const u8,
        options: CopyFileOptions,
    ) !void {
        var in_file = try source_dir.openFile(source_path, .{});
        defer in_file.close();

        var size: ?u64 = null;
        const mode = options.override_mode orelse blk: {
            const stat = try in_file.stat();
            size = stat.size;
            break :blk stat.mode;
        };

        var atomic_file = try dest_dir.atomicFile(dest_path, .{ .mode = mode });
        defer atomic_file.deinit();

        try atomic_file.file.writeFileAll(in_file, .{ .in_len = size });
        return atomic_file.finish();
    }

    pub const AtomicFileOptions = struct {
        mode: File.Mode = File.default_mode,
    };

    /// Directly access the `.file` field, and then call `AtomicFile.finish`
    /// to atomically replace `dest_path` with contents.
    /// Always call `AtomicFile.deinit` to clean up, regardless of whether `AtomicFile.finish` succeeded.
    /// `dest_path` must remain valid until `AtomicFile.deinit` is called.
    pub fn atomicFile(self: Dir, dest_path: []const u8, options: AtomicFileOptions) !AtomicFile {
        if (path.dirname(dest_path)) |dirname| {
            const dir = try self.openDir(dirname, .{});
            return AtomicFile.init(path.basename(dest_path), options.mode, dir, true);
        } else {
            return AtomicFile.init(dest_path, options.mode, self, false);
        }
    }
};

/// Returns an handle to the current working directory. It is not opened with iteration capability.
/// Closing the returned `Dir` is checked illegal behavior. Iterating over the result is illegal behavior.
/// On POSIX targets, this function is comptime-callable.
pub fn cwd() Dir {
    if (builtin.os.tag == .windows) {
        return Dir{ .fd = os.windows.peb().ProcessParameters.CurrentDirectory.Handle };
    } else {
        return Dir{ .fd = os.AT_FDCWD };
    }
}

/// Opens a file for reading or writing, without attempting to create a new file, based on an absolute path.
/// Call `File.close` to release the resource.
/// Asserts that the path is absolute. See `Dir.openFile` for a function that
/// operates on both absolute and relative paths.
/// Asserts that the path parameter has no null bytes. See `openFileAbsoluteC` for a function
/// that accepts a null-terminated path.
pub fn openFileAbsolute(absolute_path: []const u8, flags: File.OpenFlags) File.OpenError!File {
    assert(path.isAbsolute(absolute_path));
    return cwd().openFile(absolute_path, flags);
}

pub const openFileAbsoluteC = @compileError("deprecated: renamed to openFileAbsoluteZ");

/// Same as `openFileAbsolute` but the path parameter is null-terminated.
pub fn openFileAbsoluteZ(absolute_path_c: [*:0]const u8, flags: File.OpenFlags) File.OpenError!File {
    assert(path.isAbsoluteZ(absolute_path_c));
    return cwd().openFileZ(absolute_path_c, flags);
}

/// Same as `openFileAbsolute` but the path parameter is WTF-16 encoded.
pub fn openFileAbsoluteW(absolute_path_w: [*:0]const u16, flags: File.OpenFlags) File.OpenError!File {
    assert(path.isAbsoluteWindowsW(absolute_path_w));
    return cwd().openFileW(absolute_path_w, flags);
}

/// Creates, opens, or overwrites a file with write access, based on an absolute path.
/// Call `File.close` to release the resource.
/// Asserts that the path is absolute. See `Dir.createFile` for a function that
/// operates on both absolute and relative paths.
/// Asserts that the path parameter has no null bytes. See `createFileAbsoluteC` for a function
/// that accepts a null-terminated path.
pub fn createFileAbsolute(absolute_path: []const u8, flags: File.CreateFlags) File.OpenError!File {
    assert(path.isAbsolute(absolute_path));
    return cwd().createFile(absolute_path, flags);
}

pub const createFileAbsoluteC = @compileError("deprecated: renamed to createFileAbsoluteZ");

/// Same as `createFileAbsolute` but the path parameter is null-terminated.
pub fn createFileAbsoluteZ(absolute_path_c: [*:0]const u8, flags: File.CreateFlags) File.OpenError!File {
    assert(path.isAbsoluteZ(absolute_path_c));
    return cwd().createFileZ(absolute_path_c, flags);
}

/// Same as `createFileAbsolute` but the path parameter is WTF-16 encoded.
pub fn createFileAbsoluteW(absolute_path_w: [*:0]const u16, flags: File.CreateFlags) File.OpenError!File {
    assert(path.isAbsoluteWindowsW(absolute_path_w));
    return cwd().createFileW(absolute_path_w, flags);
}

/// Delete a file name and possibly the file it refers to, based on an absolute path.
/// Asserts that the path is absolute. See `Dir.deleteFile` for a function that
/// operates on both absolute and relative paths.
/// Asserts that the path parameter has no null bytes.
pub fn deleteFileAbsolute(absolute_path: []const u8) DeleteFileError!void {
    assert(path.isAbsolute(absolute_path));
    return cwd().deleteFile(absolute_path);
}

pub const deleteFileAbsoluteC = @compileError("deprecated: renamed to deleteFileAbsoluteZ");

/// Same as `deleteFileAbsolute` except the parameter is null-terminated.
pub fn deleteFileAbsoluteZ(absolute_path_c: [*:0]const u8) DeleteFileError!void {
    assert(path.isAbsoluteZ(absolute_path_c));
    return cwd().deleteFileZ(absolute_path_c);
}

/// Same as `deleteFileAbsolute` except the parameter is WTF-16 encoded.
pub fn deleteFileAbsoluteW(absolute_path_w: [*:0]const u16) DeleteFileError!void {
    assert(path.isAbsoluteWindowsW(absolute_path_w));
    return cwd().deleteFileW(absolute_path_w);
}

/// Removes a symlink, file, or directory.
/// This is equivalent to `Dir.deleteTree` with the base directory.
/// Asserts that the path is absolute. See `Dir.deleteTree` for a function that
/// operates on both absolute and relative paths.
/// Asserts that the path parameter has no null bytes.
pub fn deleteTreeAbsolute(absolute_path: []const u8) !void {
    assert(path.isAbsolute(absolute_path));
    const dirname = path.dirname(absolute_path) orelse return error{
        /// Attempt to remove the root file system path.
        /// This error is unreachable if `absolute_path` is relative.
        CannotDeleteRootDirectory,
    }.CannotDeleteRootDirectory;

    var dir = try cwd().openDir(dirname, .{});
    defer dir.close();

    return dir.deleteTree(path.basename(absolute_path));
}

/// Same as `Dir.readLink`, except it asserts the path is absolute.
pub fn readLinkAbsolute(pathname: []const u8, buffer: *[MAX_PATH_BYTES]u8) ![]u8 {
    assert(path.isAbsolute(pathname));
    return os.readlink(pathname, buffer);
}

/// Same as `readLink`, except the path parameter is null-terminated.
pub fn readLinkAbsoluteZ(pathname_c: [*]const u8, buffer: *[MAX_PATH_BYTES]u8) ![]u8 {
    assert(path.isAbsoluteZ(pathname_c));
    return os.readlinkZ(pathname_c, buffer);
}

pub const readLink = @compileError("deprecated; use Dir.readLink or readLinkAbsolute");
pub const readLinkC = @compileError("deprecated; use Dir.readLinkZ or readLinkAbsoluteZ");

pub const Walker = struct {
    stack: std.ArrayList(StackItem),
    name_buffer: std.ArrayList(u8),

    pub const Entry = struct {
        /// The containing directory. This can be used to operate directly on `basename`
        /// rather than `path`, avoiding `error.NameTooLong` for deeply nested paths.
        /// The directory remains open until `next` or `deinit` is called.
        dir: Dir,
        /// TODO make this null terminated for API convenience
        basename: []const u8,

        path: []const u8,
        kind: Dir.Entry.Kind,
    };

    const StackItem = struct {
        dir_it: Dir.Iterator,
        dirname_len: usize,
    };

    /// After each call to this function, and on deinit(), the memory returned
    /// from this function becomes invalid. A copy must be made in order to keep
    /// a reference to the path.
    pub fn next(self: *Walker) !?Entry {
        while (true) {
            if (self.stack.items.len == 0) return null;
            // `top` becomes invalid after appending to `self.stack`.
            const top = &self.stack.span()[self.stack.items.len - 1];
            const dirname_len = top.dirname_len;
            if (try top.dir_it.next()) |base| {
                self.name_buffer.shrink(dirname_len);
                try self.name_buffer.append(path.sep);
                try self.name_buffer.appendSlice(base.name);
                if (base.kind == .Directory) {
                    var new_dir = top.dir_it.dir.openDir(base.name, .{ .iterate = true }) catch |err| switch (err) {
                        error.NameTooLong => unreachable, // no path sep in base.name
                        else => |e| return e,
                    };
                    {
                        errdefer new_dir.close();
                        try self.stack.append(StackItem{
                            .dir_it = new_dir.iterate(),
                            .dirname_len = self.name_buffer.items.len,
                        });
                    }
                }
                return Entry{
                    .dir = top.dir_it.dir,
                    .basename = self.name_buffer.span()[dirname_len + 1 ..],
                    .path = self.name_buffer.span(),
                    .kind = base.kind,
                };
            } else {
                self.stack.pop().dir_it.dir.close();
            }
        }
    }

    pub fn deinit(self: *Walker) void {
        while (self.stack.popOrNull()) |*item| item.dir_it.dir.close();
        self.stack.deinit();
        self.name_buffer.deinit();
    }
};

/// Recursively iterates over a directory.
/// Must call `Walker.deinit` when done.
/// `dir_path` must not end in a path separator.
/// The order of returned file system entries is undefined.
pub fn walkPath(allocator: *Allocator, dir_path: []const u8) !Walker {
    assert(!mem.endsWith(u8, dir_path, path.sep_str));

    var dir = try cwd().openDir(dir_path, .{ .iterate = true });
    errdefer dir.close();

    var name_buffer = std.ArrayList(u8).init(allocator);
    errdefer name_buffer.deinit();

    try name_buffer.appendSlice(dir_path);

    var walker = Walker{
        .stack = std.ArrayList(Walker.StackItem).init(allocator),
        .name_buffer = name_buffer,
    };

    try walker.stack.append(Walker.StackItem{
        .dir_it = dir.iterate(),
        .dirname_len = dir_path.len,
    });

    return walker;
}

pub const OpenSelfExeError = os.OpenError || os.windows.CreateFileError || SelfExePathError || os.FlockError;

pub fn openSelfExe() OpenSelfExeError!File {
    if (builtin.os.tag == .linux) {
        return openFileAbsoluteZ("/proc/self/exe", .{});
    }
    if (builtin.os.tag == .windows) {
        const wide_slice = selfExePathW();
        const prefixed_path_w = try os.windows.wToPrefixedFileW(wide_slice);
        return cwd().openFileW(&prefixed_path_w, .{});
    }
    var buf: [MAX_PATH_BYTES]u8 = undefined;
    const self_exe_path = try selfExePath(&buf);
    buf[self_exe_path.len] = 0;
    return openFileAbsoluteZ(buf[0..self_exe_path.len :0].ptr, .{});
}

pub const SelfExePathError = os.ReadLinkError || os.SysCtlError;

/// `selfExePath` except allocates the result on the heap.
/// Caller owns returned memory.
pub fn selfExePathAlloc(allocator: *Allocator) ![]u8 {
    var buf: [MAX_PATH_BYTES]u8 = undefined;
    return mem.dupe(allocator, u8, try selfExePath(&buf));
}

/// Get the path to the current executable.
/// If you only need the directory, use selfExeDirPath.
/// If you only want an open file handle, use openSelfExe.
/// This function may return an error if the current executable
/// was deleted after spawning.
/// Returned value is a slice of out_buffer.
///
/// On Linux, depends on procfs being mounted. If the currently executing binary has
/// been deleted, the file path looks something like `/a/b/c/exe (deleted)`.
/// TODO make the return type of this a null terminated pointer
pub fn selfExePath(out_buffer: *[MAX_PATH_BYTES]u8) SelfExePathError![]u8 {
    if (comptime std.Target.current.isDarwin()) {
        var u32_len: u32 = out_buffer.len;
        const rc = std.c._NSGetExecutablePath(out_buffer, &u32_len);
        if (rc != 0) return error.NameTooLong;
        return mem.spanZ(@ptrCast([*:0]u8, out_buffer));
    }
    switch (builtin.os.tag) {
        .linux => return os.readlinkZ("/proc/self/exe", out_buffer),
        .freebsd, .dragonfly => {
            var mib = [4]c_int{ os.CTL_KERN, os.KERN_PROC, os.KERN_PROC_PATHNAME, -1 };
            var out_len: usize = out_buffer.len;
            try os.sysctl(&mib, out_buffer, &out_len, null, 0);
            // TODO could this slice from 0 to out_len instead?
            return mem.spanZ(@ptrCast([*:0]u8, out_buffer));
        },
        .netbsd => {
            var mib = [4]c_int{ os.CTL_KERN, os.KERN_PROC_ARGS, -1, os.KERN_PROC_PATHNAME };
            var out_len: usize = out_buffer.len;
            try os.sysctl(&mib, out_buffer, &out_len, null, 0);
            // TODO could this slice from 0 to out_len instead?
            return mem.spanZ(@ptrCast([*:0]u8, out_buffer));
        },
        .windows => {
            const utf16le_slice = selfExePathW();
            // Trust that Windows gives us valid UTF-16LE.
            const end_index = std.unicode.utf16leToUtf8(out_buffer, utf16le_slice) catch unreachable;
            return out_buffer[0..end_index];
        },
        else => @compileError("std.fs.selfExePath not supported for this target"),
    }
}

/// The result is UTF16LE-encoded.
pub fn selfExePathW() [:0]const u16 {
    const image_path_name = &os.windows.peb().ProcessParameters.ImagePathName;
    return mem.spanZ(@ptrCast([*:0]const u16, image_path_name.Buffer));
}

/// `selfExeDirPath` except allocates the result on the heap.
/// Caller owns returned memory.
pub fn selfExeDirPathAlloc(allocator: *Allocator) ![]u8 {
    var buf: [MAX_PATH_BYTES]u8 = undefined;
    return mem.dupe(allocator, u8, try selfExeDirPath(&buf));
}

/// Get the directory path that contains the current executable.
/// Returned value is a slice of out_buffer.
pub fn selfExeDirPath(out_buffer: *[MAX_PATH_BYTES]u8) SelfExePathError![]const u8 {
    const self_exe_path = try selfExePath(out_buffer);
    // Assume that the OS APIs return absolute paths, and therefore dirname
    // will not return null.
    return path.dirname(self_exe_path).?;
}

/// `realpath`, except caller must free the returned memory.
/// TODO integrate with `Dir`
pub fn realpathAlloc(allocator: *Allocator, pathname: []const u8) ![]u8 {
    var buf: [MAX_PATH_BYTES]u8 = undefined;
    return mem.dupe(allocator, u8, try os.realpath(pathname, &buf));
}

test "" {
    _ = makeDirAbsolute;
    _ = makeDirAbsoluteZ;
    _ = copyFileAbsolute;
    _ = updateFileAbsolute;
    _ = Dir.copyFile;
    _ = @import("fs/test.zig");
    _ = @import("fs/path.zig");
    _ = @import("fs/file.zig");
    _ = @import("fs/get_app_data_dir.zig");
    _ = @import("fs/watch.zig");
}<|MERGE_RESOLUTION|>--- conflicted
+++ resolved
@@ -639,26 +639,23 @@
 
     /// Same as `openFile` but Windows-only and the path parameter is
     /// [WTF-16](https://simonsapin.github.io/wtf-8/#potentially-ill-formed-utf-16) encoded.
-    pub fn openFileW(self: Dir, sub_path_w: [*:0]const u16, flags: File.OpenFlags) File.OpenError!File {
+    pub fn openFileW(self: Dir, sub_path_w: []const u16, flags: File.OpenFlags) File.OpenError!File {
         const w = os.windows;
-        const access_mask = w.SYNCHRONIZE |
-            (if (flags.read) @as(u32, w.GENERIC_READ) else 0) |
-            (if (flags.write) @as(u32, w.GENERIC_WRITE) else 0);
-<<<<<<< HEAD
-
-        const share_access = switch (flags.lock) {
-            .None => @as(?w.ULONG, null),
-            .Shared => w.FILE_SHARE_READ | w.FILE_SHARE_DELETE,
-            .Exclusive => w.FILE_SHARE_DELETE,
-        };
-
         return @as(File, .{
-            .handle = try os.windows.OpenFileW(self.fd, sub_path_w, null, access_mask, share_access, flags.lock_nonblocking, w.FILE_OPEN),
-=======
-        const enable_async_io = std.io.is_async and !flags.always_blocking;
-        return @as(File, .{
-            .handle = try os.windows.OpenFileW(self.fd, sub_path_w, null, access_mask, w.FILE_OPEN, enable_async_io),
->>>>>>> 67e51311
+            .handle = try os.windows.OpenFile(sub_path_w, .{
+                .dir = self.fd,
+                .access_mask = w.SYNCHRONIZE |
+                    (if (flags.read) @as(u32, w.GENERIC_READ) else 0) |
+                    (if (flags.write) @as(u32, w.GENERIC_WRITE) else 0),
+                .share_access = switch (flags.lock) {
+                    .None => @as(?w.ULONG, null),
+                    .Shared => w.FILE_SHARE_READ | w.FILE_SHARE_DELETE,
+                    .Exclusive => w.FILE_SHARE_DELETE,
+                },
+                .share_access_nonblocking = flags.lock_nonblocking,
+                .creation = w.FILE_OPEN,
+                .enable_async_io = std.io.is_async and !flags.always_blocking,
+            }),
             .io_mode = .blocking,
             .async_block_allowed = if (flags.always_blocking)
                 File.async_block_allowed_yes
@@ -723,29 +720,27 @@
 
     /// Same as `createFile` but Windows-only and the path parameter is
     /// [WTF-16](https://simonsapin.github.io/wtf-8/#potentially-ill-formed-utf-16) encoded.
-    pub fn createFileW(self: Dir, sub_path_w: [*:0]const u16, flags: File.CreateFlags) File.OpenError!File {
+    pub fn createFileW(self: Dir, sub_path_w: []const u16, flags: File.CreateFlags) File.OpenError!File {
         const w = os.windows;
-        const access_mask = w.SYNCHRONIZE | w.GENERIC_WRITE |
-            (if (flags.read) @as(u32, w.GENERIC_READ) else 0);
-        const creation = if (flags.exclusive)
-            @as(u32, w.FILE_CREATE)
-        else if (flags.truncate)
-            @as(u32, w.FILE_OVERWRITE_IF)
-        else
-            @as(u32, w.FILE_OPEN_IF);
-
-        const share_access = switch (flags.lock) {
-            .None => @as(?w.ULONG, null),
-            .Shared => w.FILE_SHARE_READ | w.FILE_SHARE_DELETE,
-            .Exclusive => w.FILE_SHARE_DELETE,
-        };
-
+        const read_flag = if (flags.read) @as(u32, w.GENERIC_READ) else 0;
         return @as(File, .{
-<<<<<<< HEAD
-            .handle = try os.windows.OpenFileW(self.fd, sub_path_w, null, access_mask, share_access, flags.lock_nonblocking, creation),
-=======
-            .handle = try os.windows.OpenFileW(self.fd, sub_path_w, null, access_mask, creation, std.io.is_async),
->>>>>>> 67e51311
+            .handle = try os.windows.OpenFile(sub_path_w, .{
+                .dir = self.fd,
+                .access_mask = w.SYNCHRONIZE | w.GENERIC_WRITE | read_flag,
+                .share_access = switch (flags.lock) {
+                    .None => @as(?w.ULONG, null),
+                    .Shared => w.FILE_SHARE_READ | w.FILE_SHARE_DELETE,
+                    .Exclusive => w.FILE_SHARE_DELETE,
+                },
+                .share_access_nonblocking = flags.lock_nonblocking,
+                .creation = if (flags.exclusive)
+                    @as(u32, w.FILE_CREATE)
+                else if (flags.truncate)
+                    @as(u32, w.FILE_OVERWRITE_IF)
+                else
+                    @as(u32, w.FILE_OPEN_IF),
+                .enable_async_io = std.io.is_async,
+            }),
             .io_mode = .blocking,
         });
     }
