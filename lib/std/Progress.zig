//! This API is non-allocating, non-fallible, and thread-safe.
//! The tradeoff is that users of this API must provide the storage
//! for each `Progress.Node`.
//!
//! Initialize the struct directly, overriding these fields as desired:
//! * `refresh_rate_ms`
//! * `initial_delay_ms`

const std = @import("std");
const builtin = @import("builtin");
const windows = std.os.windows;
const testing = std.testing;
const assert = std.debug.assert;
const Progress = @This();

/// `null` if the current node (and its children) should
/// not print on update(), refreshes the `output_buffer` nonetheless
terminal: ?std.fs.File = undefined,

/// Is this a windows API terminal (note: this is not the same as being run on windows
/// because other terminals exist like MSYS/git-bash)
is_windows_terminal: bool = false,

/// Whether the terminal supports ANSI escape codes.
supports_ansi_escape_codes: bool = false,

/// If the terminal is "dumb", don't print output.
/// This can be useful if you don't want to print all
/// the stages of code generation if there are a lot.
/// You should not use it if the user should see output
/// for example showing the user what tests run.
dont_print_on_dumb: bool = false,

root: Node = undefined,

/// Keeps track of how much time has passed since the beginning.
/// Used to compare with `initial_delay_ms` and `refresh_rate_ms`.
timer: ?std.time.Timer = null,

/// When the previous refresh was written to the terminal.
/// Used to compare with `refresh_rate_ms`.
prev_refresh_timestamp: u64 = undefined,

/// This buffer represents the maximum number of bytes written to the terminal
/// with each refresh.
output_buffer: [400]u8 = undefined,

/// This is the end index for the `output_buffer`
/// that will be used for printing to the terminal.
end: usize = undefined,

/// This symbol will be used as a bullet in the tree listing.
bullet: u8 = '-',

/// How many nanoseconds between writing updates to the terminal.
refresh_rate_ns: u64 = 50 * std.time.ns_per_ms,

/// How many nanoseconds to keep the output hidden
initial_delay_ns: u64 = 500 * std.time.ns_per_ms,

done: bool = true,

/// Protects the `refresh` function, as well as `Node` attributes.
/// Without this, callsites would call `Node.end` and then free `Node` memory
/// while it was still being accessed by the `refresh` function.
update_mutex: std.Thread.Mutex = .{},

/// Keeps track of how many rows in the terminal have been output, so that
/// we can move the cursor back later.
rows_written: usize = undefined,

/// Keeps track of how many cols in the terminal have been output, so that
/// we can apply truncation if needed.
columns_written: usize = undefined,

/// Stores the current max width of the terminal.
/// If not available then 0.
max_columns: usize = undefined,

/// Represents one unit of progress. Each node can have children nodes, or
/// one can use integers with `update`.
pub const Node = struct {
    context: *Progress,
    parent: ?*Node,
    name: []const u8,
    unit: []const u8 = "",
    /// Depth of the Node within the tree
    node_tree_depth: usize = undefined,
    /// Must be handled using `update_mutex.lock` to be thread-safe.
    children: [presentable_children]?*Node = [1]?*Node{null} ** presentable_children,
    /// Must be handled atomically to be thread-safe. 0 means null.
    unprotected_estimated_total_items: usize,
    /// Must be handled atomically to be thread-safe.
    unprotected_completed_items: usize,

    const presentable_children = 10;

    /// Push this `Node` to the `parent.children` stack of the provided `Node` (insert at first index). Thread-safe
    fn tryPushToParentStack(self: *Node, target_node: *Node) void {
        const parent = target_node.parent orelse return;
        inline for (parent.children) |child| if (child == self) return;
        self.context.update_mutex.lock(); // lock below existence check for slight performance reasons
        defer self.context.update_mutex.unlock(); // (downside: less precision, but not noticeable)
        std.mem.copyBackwards(?*Node, parent.children[1..], parent.children[0 .. parent.children.len - 1]);
        parent.children[0] = self;
    }

    /// Remove this `Node` from the `parent.children` stack of the provided `Node`. Thread-safe
    fn tryRemoveFromParentStack(self: *Node, target_node: *Node) void {
        const parent = target_node.parent orelse return;
        self.context.update_mutex.lock();
        defer self.context.update_mutex.unlock();
        const index = std.mem.indexOfScalar(?*Node, parent.children[0..], self) orelse return;
        std.mem.copyBackwards(?*Node, parent.children[index..], parent.children[index + 1 ..]);
        parent.children[parent.children.len - 1] = null;
    }

    /// Create a new child progress node. Thread-safe.
    /// Call `Node.end` when done.
    /// TODO solve https://github.com/ziglang/zig/issues/2765 and then change this
    /// API to set `self.children` with the return value.
    /// Until that is fixed you probably want to call `activate` on the return value.
    /// Passing 0 for `estimated_total_items` means unknown.
    pub fn start(self: *Node, name: []const u8, estimated_total_items: usize) Node {
        return Node{
            .context = self.context,
            .parent = self,
            .name = name,
            .node_tree_depth = self.node_tree_depth + 1,
            .unprotected_estimated_total_items = estimated_total_items,
            .unprotected_completed_items = 0,
        };
    }

    /// This is the same as calling `start` and then `end` on the returned `Node`. Thread-safe.
    pub fn completeOne(self: *Node) void {
<<<<<<< HEAD
        _ = @atomicRmw(usize, &self.unprotected_completed_items, .Add, 1, .Monotonic);
=======
        if (self.parent) |parent| {
            @atomicStore(?*Node, &parent.recently_updated_child, self, .release);
        }
        _ = @atomicRmw(usize, &self.unprotected_completed_items, .Add, 1, .monotonic);
>>>>>>> 3c5e8407
        self.context.maybeRefresh();
    }

    /// Finish a started `Node`. Thread-safe.
    pub fn end(self: *Node) void {
        self.context.maybeRefresh();
        if (self.parent) |parent| {
<<<<<<< HEAD
            self.tryRemoveFromParentStack(self);
=======
            {
                self.context.update_mutex.lock();
                defer self.context.update_mutex.unlock();
                _ = @cmpxchgStrong(?*Node, &parent.recently_updated_child, self, null, .monotonic, .monotonic);
            }
>>>>>>> 3c5e8407
            parent.completeOne();
        } else {
            self.context.update_mutex.lock();
            defer self.context.update_mutex.unlock();
            self.context.done = true;
            self.context.refreshWithHeldLock();
        }
    }

    /// Tell the parent node that this node is actively being worked on. Thread-safe.
    pub fn activate(self: *Node) void {
<<<<<<< HEAD
        self.tryPushToParentStack(self);
        self.context.maybeRefresh();
=======
        if (self.parent) |parent| {
            @atomicStore(?*Node, &parent.recently_updated_child, self, .release);
            self.context.maybeRefresh();
        }
>>>>>>> 3c5e8407
    }

    /// Will also tell the parent node that this node is actively being worked on. Thread-safe.
    pub fn setName(self: *Node, name: []const u8) void {
        self.tryPushToParentStack(self);
        const progress = self.context;
        progress.update_mutex.lock();
        defer progress.update_mutex.unlock();
        self.name = name;
<<<<<<< HEAD
        if (progress.timer) |*timer| progress.maybeRefreshWithHeldLock(timer);
=======
        if (self.parent) |parent| {
            @atomicStore(?*Node, &parent.recently_updated_child, self, .release);
            if (parent.parent) |grand_parent| {
                @atomicStore(?*Node, &grand_parent.recently_updated_child, parent, .release);
            }
            if (progress.timer) |*timer| progress.maybeRefreshWithHeldLock(timer);
        }
>>>>>>> 3c5e8407
    }

    /// Will also tell the parent node that this node is actively being worked on. Thread-safe.
    pub fn setUnit(self: *Node, unit: []const u8) void {
        self.tryPushToParentStack(self);
        const progress = self.context;
        progress.update_mutex.lock();
        defer progress.update_mutex.unlock();
        self.unit = unit;
<<<<<<< HEAD
        if (progress.timer) |*timer| progress.maybeRefreshWithHeldLock(timer);
=======
        if (self.parent) |parent| {
            @atomicStore(?*Node, &parent.recently_updated_child, self, .release);
            if (parent.parent) |grand_parent| {
                @atomicStore(?*Node, &grand_parent.recently_updated_child, parent, .release);
            }
            if (progress.timer) |*timer| progress.maybeRefreshWithHeldLock(timer);
        }
>>>>>>> 3c5e8407
    }

    /// Thread-safe. 0 means unknown.
    pub fn setEstimatedTotalItems(self: *Node, count: usize) void {
        @atomicStore(usize, &self.unprotected_estimated_total_items, count, .monotonic);
    }

    /// Thread-safe.
    pub fn setCompletedItems(self: *Node, completed_items: usize) void {
        @atomicStore(usize, &self.unprotected_completed_items, completed_items, .monotonic);
    }
};

/// Create a new progress node.
/// Call `Node.end` when done.
/// TODO solve https://github.com/ziglang/zig/issues/2765 and then change this
/// API to return Progress rather than accept it as a parameter.
/// `estimated_total_items` value of 0 means unknown.
pub fn start(self: *Progress, name: []const u8, estimated_total_items: usize) *Node {
    const stderr = std.io.getStdErr();
    self.terminal = null;
    if (stderr.supportsAnsiEscapeCodes()) {
        self.terminal = stderr;
        self.supports_ansi_escape_codes = true;
    } else if (builtin.os.tag == .windows and stderr.isTty()) {
        self.is_windows_terminal = true;
        self.terminal = stderr;
    } else if (builtin.os.tag != .windows) {
        // we are in a "dumb" terminal like in acme or writing to a file
        self.terminal = stderr;
    }
    self.root = Node{
        .context = self,
        .parent = null,
        .name = name,
        .node_tree_depth = 0,
        .unprotected_estimated_total_items = estimated_total_items,
        .unprotected_completed_items = 0,
    };
    self.end = 0;
    self.rows_written = 0;
    self.columns_written = 0;
    self.max_columns = determineTerminalWidth(self) orelse 0;
    self.prev_refresh_timestamp = 0;
    self.timer = std.time.Timer.start() catch null;
    self.done = false;
    return &self.root;
}

/// Updates the terminal if enough time has passed since last update. Thread-safe.
pub fn maybeRefresh(self: *Progress) void {
    if (self.timer) |*timer| {
        if (!self.update_mutex.tryLock()) return;
        defer self.update_mutex.unlock();
        maybeRefreshWithHeldLock(self, timer);
    }
}

fn maybeRefreshWithHeldLock(self: *Progress, timer: *std.time.Timer) void {
    const now = timer.read();
    if (now < self.initial_delay_ns) return;
    // TODO I have observed this to happen sometimes. I think we need to follow Rust's
    // lead and guarantee monotonically increasing times in the std lib itself.
    if (now < self.prev_refresh_timestamp) return;
    if (now - self.prev_refresh_timestamp < self.refresh_rate_ns) return;
    return self.refreshWithHeldLock();
}

/// Updates the terminal and resets `self.next_refresh_timestamp`. Thread-safe.
pub fn refresh(self: *Progress) void {
    if (!self.update_mutex.tryLock()) return;
    defer self.update_mutex.unlock();

    return self.refreshWithHeldLock();
}

/// Determine the terminal window width in columns
fn determineTerminalWidth(self: *Progress) ?usize {
    if (self.terminal == null) return null;
    switch (builtin.os.tag) {
        .linux => {
            var window_size: std.os.linux.winsize = undefined;
            const exit_code = std.os.linux.ioctl(self.terminal.?.handle, std.os.linux.T.IOCGWINSZ, @intFromPtr(&window_size));
            if (exit_code < 0) return null;
            return @intCast(window_size.ws_col);
        },
        .macos => {
            var window_size: std.c.winsize = undefined;
            const exit_code = std.c.ioctl(self.terminal.?.handle, std.c.T.IOCGWINSZ, @intFromPtr(&window_size));
            if (exit_code < 0) return null;
            return @intCast(window_size.ws_col);
        },
        .windows => {
            std.debug.assert(self.is_windows_terminal);
            var screen_buffer_info: windows.CONSOLE_SCREEN_BUFFER_INFO = undefined;
            const exit_code = windows.kernel32.GetConsoleScreenBufferInfo(self.terminal.?.handle, &screen_buffer_info);
            if (exit_code != windows.TRUE) return null;
            return @intCast(screen_buffer_info.dwSize.X - 1);
        },
        else => return null,
    }
    return null;
}

fn clearWithHeldLock(p: *Progress, end_ptr: *usize) void {
    const file = p.terminal orelse return;
    var end = end_ptr.*;

    // restore the cursor position by moving the cursor
    // `rows_written` cells up, beginning of line,
    // then clear to the end of the screen
    if (p.supports_ansi_escape_codes) {
        if (p.rows_written == 0) {
            end += (std.fmt.bufPrint(p.output_buffer[end..], "\x1b[0G", .{}) catch unreachable).len; // beginning of line
            end += (std.fmt.bufPrint(p.output_buffer[end..], "\x1b[0K", .{}) catch unreachable).len; // clear till end of line
        } else {
            end += (std.fmt.bufPrint(p.output_buffer[end..], "\x1b[{d}F", .{p.rows_written}) catch unreachable).len; // move up and to start
            end += (std.fmt.bufPrint(p.output_buffer[end..], "\x1b[0J", .{}) catch unreachable).len; // clear till end of screen
        }
    } else if (builtin.os.tag == .windows) winapi: {
        std.debug.assert(p.is_windows_terminal);

        var info: windows.CONSOLE_SCREEN_BUFFER_INFO = undefined;
        if (windows.kernel32.GetConsoleScreenBufferInfo(file.handle, &info) != windows.TRUE) {
            // stop trying to write to this file
            p.terminal = null;
            break :winapi;
        }
        const cursor_pos = windows.COORD{
            .X = 0,
            .Y = info.dwCursorPosition.Y - @as(windows.SHORT, @intCast(p.rows_written)),
        };

        const fill_chars = @as(windows.DWORD, @intCast(info.dwSize.Y - cursor_pos.Y));

        var written: windows.DWORD = undefined;
        if (windows.kernel32.FillConsoleOutputAttribute(
            file.handle,
            info.wAttributes,
            fill_chars,
            cursor_pos,
            &written,
        ) != windows.TRUE) {
            // stop trying to write to this file
            p.terminal = null;
            break :winapi;
        }
        if (windows.kernel32.FillConsoleOutputCharacterW(
            file.handle,
            ' ',
            fill_chars,
            cursor_pos,
            &written,
        ) != windows.TRUE) {
            // stop trying to write to this file
            p.terminal = null;
            break :winapi;
        }
        if (windows.kernel32.SetConsoleCursorPosition(file.handle, cursor_pos) != windows.TRUE) {
            // stop trying to write to this file
            p.terminal = null;
            break :winapi;
        }
    } else {
        // we are in a "dumb" terminal like in acme or writing to a file
        p.output_buffer[end] = '\n';
        end += 1;
    }
    p.rows_written = 0;
    end_ptr.* = end;
}

fn refreshWithHeldLock(self: *Progress) void {
    const is_dumb = !self.supports_ansi_escape_codes and !self.is_windows_terminal;
    if (is_dumb and self.dont_print_on_dumb) return;

    self.end = 0;
    self.columns_written = 0;
    clearWithHeldLock(self, &self.end);

    if (!self.done) {
<<<<<<< HEAD
        refreshOutputBufWithHeldLock(self, &self.root, &self.end);
=======
        var need_ellipse = false;
        var maybe_node: ?*Node = &self.root;
        while (maybe_node) |node| {
            if (need_ellipse) {
                self.bufWrite(&end, "... ", .{});
            }
            need_ellipse = false;
            const eti = @atomicLoad(usize, &node.unprotected_estimated_total_items, .monotonic);
            const completed_items = @atomicLoad(usize, &node.unprotected_completed_items, .monotonic);
            const current_item = completed_items + 1;
            if (node.name.len != 0 or eti > 0) {
                if (node.name.len != 0) {
                    self.bufWrite(&end, "{s}", .{node.name});
                    need_ellipse = true;
                }
                if (eti > 0) {
                    if (need_ellipse) self.bufWrite(&end, " ", .{});
                    self.bufWrite(&end, "[{d}/{d}{s}] ", .{ current_item, eti, node.unit });
                    need_ellipse = false;
                } else if (completed_items != 0) {
                    if (need_ellipse) self.bufWrite(&end, " ", .{});
                    self.bufWrite(&end, "[{d}{s}] ", .{ current_item, node.unit });
                    need_ellipse = false;
                }
            }
            maybe_node = @atomicLoad(?*Node, &node.recently_updated_child, .acquire);
        }
        if (need_ellipse) {
            self.bufWrite(&end, "... ", .{});
        }
>>>>>>> 3c5e8407
    }

    const file = self.terminal orelse return;

    _ = file.write(self.output_buffer[0..self.end]) catch {
        // stop trying to write to this file
        self.terminal = null;
    };
    if (self.timer) |*timer| {
        self.prev_refresh_timestamp = timer.read();
    }
}

fn refreshOutputBufWithHeldLock(self: *Progress, node: *Node, end_ptr: *usize) void {
    var end = end_ptr.*;
    var need_ellipse = false;

    const eti = @atomicLoad(usize, &node.unprotected_estimated_total_items, .Monotonic);
    const completed_items = @atomicLoad(usize, &node.unprotected_completed_items, .Monotonic);
    const current_item = completed_items + 1;

    if (node.name.len != 0 or eti > 0) {
        if (node.node_tree_depth > 0) {
            const depth: usize = @min(10, node.node_tree_depth);
            const whitespace_length: usize = if (depth > 1) (depth - 1) * 2 else 0;
            self.bufWriteInsertNewline(&end);
            self.bufWriteLineTruncate(&end, "{s: <[3]}{s}{c} ", .{
                "",
                if (node.node_tree_depth > 10) "_ " else "",
                self.bullet,
                whitespace_length,
            });
        }
        if (node.name.len != 0) {
            self.bufWriteLineTruncate(&end, "{s} ", .{node.name});
            need_ellipse = true;
        }
        if (eti > 0) {
            self.bufWriteLineTruncate(&end, "[{d}/{d}{s}]", .{ current_item, eti, node.unit });
            need_ellipse = false;
        } else if (completed_items != 0) {
            self.bufWriteLineTruncate(&end, "[{d}{s}]", .{ current_item, node.unit });
            need_ellipse = false;
        }
        if (need_ellipse) {
            self.bufWriteLineTruncate(&end, "...", .{});
        }
    }

    for (node.children) |maybe_child| {
        if (maybe_child) |child| refreshOutputBufWithHeldLock(self, child, &end);
    }

    end_ptr.* = end;
}

pub fn log(self: *Progress, comptime format: []const u8, args: anytype) void {
    const file = self.terminal orelse {
        std.debug.print(format, args);
        return;
    };
    self.refresh();
    file.writer().print(format, args) catch {
        self.terminal = null;
        return;
    };
    if (self.rows_written > 0) self.rows_written -= 1;
}

/// Allows the caller to freely write to stderr until unlock_stderr() is called.
/// During the lock, the progress information is cleared from the terminal.
pub fn lock_stderr(p: *Progress) void {
    p.update_mutex.lock();
    if (p.terminal) |file| {
        var end: usize = 0;
        clearWithHeldLock(p, &end);
        _ = file.write(p.output_buffer[0..end]) catch {
            // stop trying to write to this file
            p.terminal = null;
        };
    }
    std.debug.getStderrMutex().lock();
}

pub fn unlock_stderr(p: *Progress) void {
    std.debug.getStderrMutex().unlock();
    p.update_mutex.unlock();
}

/// Wrapping function around `bufWrite` that cares about the terminal width
fn bufWriteLineTruncate(self: *Progress, end: *usize, comptime format: []const u8, args: anytype) void {
    comptime assert(std.mem.count(u8, format, "\n") == 0);
    const ellipse = "...";
    const start_index = end.*;
    if (self.max_columns <= 0 or self.columns_written < self.max_columns) self.bufWrite(end, format, args);
    const actual_columns_written = end.* - start_index;
    const truncated_end_index = start_index + @min(self.max_columns - self.columns_written, actual_columns_written);
    if (self.max_columns > 0) end.* = truncated_end_index;
    self.columns_written += truncated_end_index - start_index;
    if (self.max_columns > 0 and actual_columns_written + self.columns_written > self.max_columns) {
        @memcpy(self.output_buffer[end.* - ellipse.len .. end.*], ellipse);
    }
}

/// Wrapping function around `bufWrite` that inserts a new line
fn bufWriteInsertNewline(self: *Progress, end: *usize) void {
    self.bufWrite(end, "\n", .{});
    self.columns_written = 0;
}

fn bufWrite(self: *Progress, end: *usize, comptime format: []const u8, args: anytype) void {
    if (std.fmt.bufPrint(self.output_buffer[end.*..], format, args)) |written| {
        self.rows_written += comptime std.mem.count(u8, format, "\n");
        const amt = written.len;
        end.* += amt;
    } else |err| switch (err) {
        error.NoSpaceLeft => {
            end.* = self.output_buffer.len;
            const suffix = "...";
            @memcpy(self.output_buffer[self.output_buffer.len - suffix.len ..], suffix);
        },
    }
}

test "basic functionality" {
    var disable = true;
    _ = &disable;
    if (disable) {
        // This test is disabled because it uses time.sleep() and is therefore slow. It also
        // prints bogus progress data to stderr.
        return error.SkipZigTest;
    }
    var progress = Progress{};
    const root_node = progress.start("", 100);
    defer root_node.end();

    const speed_factor = std.time.ns_per_ms;

    const sub_task_names = [_][]const u8{
        "reticulating splines",
        "adjusting shoes",
        "climbing towers",
        "pouring juice",
    };
    var next_sub_task: usize = 0;

    var i: usize = 0;
    while (i < 100) : (i += 1) {
        var node = root_node.start(sub_task_names[next_sub_task], 5);
        node.activate();
        next_sub_task = (next_sub_task + 1) % sub_task_names.len;

        node.completeOne();
        std.time.sleep(5 * speed_factor);
        node.completeOne();
        node.completeOne();
        std.time.sleep(5 * speed_factor);
        node.completeOne();
        node.completeOne();
        std.time.sleep(5 * speed_factor);

        node.end();

        std.time.sleep(5 * speed_factor);
    }
    {
        var node = root_node.start("this is a really long name designed to activate the truncation code. let's find out if it works", 0);
        node.activate();
        std.time.sleep(10 * speed_factor);
        progress.refresh();
        std.time.sleep(10 * speed_factor);
        node.end();
    }
}<|MERGE_RESOLUTION|>--- conflicted
+++ resolved
@@ -134,14 +134,7 @@
 
     /// This is the same as calling `start` and then `end` on the returned `Node`. Thread-safe.
     pub fn completeOne(self: *Node) void {
-<<<<<<< HEAD
-        _ = @atomicRmw(usize, &self.unprotected_completed_items, .Add, 1, .Monotonic);
-=======
-        if (self.parent) |parent| {
-            @atomicStore(?*Node, &parent.recently_updated_child, self, .release);
-        }
         _ = @atomicRmw(usize, &self.unprotected_completed_items, .Add, 1, .monotonic);
->>>>>>> 3c5e8407
         self.context.maybeRefresh();
     }
 
@@ -149,15 +142,7 @@
     pub fn end(self: *Node) void {
         self.context.maybeRefresh();
         if (self.parent) |parent| {
-<<<<<<< HEAD
             self.tryRemoveFromParentStack(self);
-=======
-            {
-                self.context.update_mutex.lock();
-                defer self.context.update_mutex.unlock();
-                _ = @cmpxchgStrong(?*Node, &parent.recently_updated_child, self, null, .monotonic, .monotonic);
-            }
->>>>>>> 3c5e8407
             parent.completeOne();
         } else {
             self.context.update_mutex.lock();
@@ -169,15 +154,8 @@
 
     /// Tell the parent node that this node is actively being worked on. Thread-safe.
     pub fn activate(self: *Node) void {
-<<<<<<< HEAD
         self.tryPushToParentStack(self);
         self.context.maybeRefresh();
-=======
-        if (self.parent) |parent| {
-            @atomicStore(?*Node, &parent.recently_updated_child, self, .release);
-            self.context.maybeRefresh();
-        }
->>>>>>> 3c5e8407
     }
 
     /// Will also tell the parent node that this node is actively being worked on. Thread-safe.
@@ -187,17 +165,7 @@
         progress.update_mutex.lock();
         defer progress.update_mutex.unlock();
         self.name = name;
-<<<<<<< HEAD
         if (progress.timer) |*timer| progress.maybeRefreshWithHeldLock(timer);
-=======
-        if (self.parent) |parent| {
-            @atomicStore(?*Node, &parent.recently_updated_child, self, .release);
-            if (parent.parent) |grand_parent| {
-                @atomicStore(?*Node, &grand_parent.recently_updated_child, parent, .release);
-            }
-            if (progress.timer) |*timer| progress.maybeRefreshWithHeldLock(timer);
-        }
->>>>>>> 3c5e8407
     }
 
     /// Will also tell the parent node that this node is actively being worked on. Thread-safe.
@@ -207,17 +175,7 @@
         progress.update_mutex.lock();
         defer progress.update_mutex.unlock();
         self.unit = unit;
-<<<<<<< HEAD
         if (progress.timer) |*timer| progress.maybeRefreshWithHeldLock(timer);
-=======
-        if (self.parent) |parent| {
-            @atomicStore(?*Node, &parent.recently_updated_child, self, .release);
-            if (parent.parent) |grand_parent| {
-                @atomicStore(?*Node, &grand_parent.recently_updated_child, parent, .release);
-            }
-            if (progress.timer) |*timer| progress.maybeRefreshWithHeldLock(timer);
-        }
->>>>>>> 3c5e8407
     }
 
     /// Thread-safe. 0 means unknown.
@@ -399,40 +357,7 @@
     clearWithHeldLock(self, &self.end);
 
     if (!self.done) {
-<<<<<<< HEAD
         refreshOutputBufWithHeldLock(self, &self.root, &self.end);
-=======
-        var need_ellipse = false;
-        var maybe_node: ?*Node = &self.root;
-        while (maybe_node) |node| {
-            if (need_ellipse) {
-                self.bufWrite(&end, "... ", .{});
-            }
-            need_ellipse = false;
-            const eti = @atomicLoad(usize, &node.unprotected_estimated_total_items, .monotonic);
-            const completed_items = @atomicLoad(usize, &node.unprotected_completed_items, .monotonic);
-            const current_item = completed_items + 1;
-            if (node.name.len != 0 or eti > 0) {
-                if (node.name.len != 0) {
-                    self.bufWrite(&end, "{s}", .{node.name});
-                    need_ellipse = true;
-                }
-                if (eti > 0) {
-                    if (need_ellipse) self.bufWrite(&end, " ", .{});
-                    self.bufWrite(&end, "[{d}/{d}{s}] ", .{ current_item, eti, node.unit });
-                    need_ellipse = false;
-                } else if (completed_items != 0) {
-                    if (need_ellipse) self.bufWrite(&end, " ", .{});
-                    self.bufWrite(&end, "[{d}{s}] ", .{ current_item, node.unit });
-                    need_ellipse = false;
-                }
-            }
-            maybe_node = @atomicLoad(?*Node, &node.recently_updated_child, .acquire);
-        }
-        if (need_ellipse) {
-            self.bufWrite(&end, "... ", .{});
-        }
->>>>>>> 3c5e8407
     }
 
     const file = self.terminal orelse return;
