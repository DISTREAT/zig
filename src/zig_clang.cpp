--- conflicted
+++ resolved
@@ -2105,24 +2105,15 @@
     bool allow_pch_with_compiler_errors = false;
     bool single_file_parse = false;
     bool for_serialization = false;
-<<<<<<< HEAD
     bool retain_excluded_conditional_blocks = false;
-    std::unique_ptr<clang::ASTUnit> *err_unit = new std::unique_ptr<clang::ASTUnit>();
-=======
     std::unique_ptr<clang::ASTUnit> err_unit;
->>>>>>> 7e5e767b
     clang::ASTUnit *ast_unit = clang::ASTUnit::LoadFromCommandLine(
             args_begin, args_end,
             pch_container_ops, diags, resources_path,
             only_local_decls, clang::CaptureDiagsKind::All, clang::None, true, 0, clang::TU_Complete,
             false, false, allow_pch_with_compiler_errors, clang::SkipFunctionBodiesScope::None,
-<<<<<<< HEAD
             single_file_parse, user_files_are_volatile, for_serialization, retain_excluded_conditional_blocks,
-            clang::None, err_unit, nullptr);
-=======
-            single_file_parse, user_files_are_volatile, for_serialization, clang::None, &err_unit,
-            nullptr);
->>>>>>> 7e5e767b
+            clang::None, &err_unit, nullptr);
 
     *errors_len = 0;
 
